//========================================================================================
// Athena++ astrophysical MHD code
// Copyright(C) 2014 James M. Stone <jmstone@princeton.edu> and other code contributors
// Licensed under the 3-clause BSD License, see LICENSE file for details
//========================================================================================
//! \file hlld_rel.cpp
//  \brief Implements HLLD Riemann solver for relativistic MHD.

// C headers

// C++ headers
#include <algorithm>  // max(), min()
#include <cmath>      // abs(), isfinite(), NAN, sqrt()

// Athena++ headers
#include "../../../athena.hpp"                   // enums, macros
#include "../../../athena_arrays.hpp"            // AthenaArray
#include "../../../coordinates/coordinates.hpp"  // Coordinates
#include "../../../eos/eos.hpp"                  // EquationOfState
#include "../../../mesh/mesh.hpp"                // MeshBlock
#include "../../hydro.hpp"

// Declarations
static void HLLDTransforming(MeshBlock *pmb, const int k, const int j,
                             const int il, const int iu, const int ivx,
                             const AthenaArray<Real> &bb, AthenaArray<Real> &bb_normal,
                             AthenaArray<Real> &lambdas_p_l,
                             AthenaArray<Real> &lambdas_m_l,
                             AthenaArray<Real> &lambdas_p_r,
                             AthenaArray<Real> &lambdas_m_r,
                             AthenaArray<Real> &g, AthenaArray<Real> &gi,
                             AthenaArray<Real> &prim_l, AthenaArray<Real> &prim_r,
                             AthenaArray<Real> &cons, AthenaArray<Real> &flux,
                             AthenaArray<Real> &ey, AthenaArray<Real> &ez);
static Real EResidual(Real w_guess, Real dd, Real ee, Real m_sq, Real bb_sq, Real ss_sq,
                      Real gamma_prime);
static Real EResidualPrime(Real w_guess, Real dd, Real m_sq, Real bb_sq, Real ss_sq,
                           Real gamma_prime);
static void HLLENonTransforming(MeshBlock *pmb, const int k, const int j,
                                const int il, const int iu, const AthenaArray<Real> &bb,
                                AthenaArray<Real> &g, AthenaArray<Real> &gi,
                                AthenaArray<Real> &prim_l, AthenaArray<Real> &prim_r,
                                AthenaArray<Real> &flux,
                                AthenaArray<Real> &ey, AthenaArray<Real> &ez);

//----------------------------------------------------------------------------------------
// Riemann solver
// Inputs:
//   k,j: x3- and x2-indices
//   il,iu: lower and upper x1-indices
//   ivx: type of interface (IVX for x1, IVY for x2, IVZ for x3)
//   bb: 3D array of normal magnetic fields
//   prim_l,prim_r: 1D arrays of left and right primitive states
//   dxw: 1D array of mesh spacing in the x-direction
// Outputs:
//   flux: 3D array of hydrodynamical fluxes across interfaces
//   ey,ez: 3D arrays of magnetic fluxes (electric fields) across interfaces
//   wct: 3D array of weighting factors for CT
// Notes:
//   prim_l, prim_r overwritten
//   tries to implement HLLD algorithm from Mignone, Ugliano, & Bodo 2009, MNRAS 393
//       1141 (MUB)
//   otherwise implements HLLE algorithm similar to that of fluxcalc() in step_ch.c in
//       Harm

<<<<<<< HEAD
void Hydro::RiemannSolver(const int k, const int j, const int il, const int iu,
    const int ivx, const AthenaArray<Real> &bb, AthenaArray<Real> &prim_l,
    AthenaArray<Real> &prim_r, AthenaArray<Real> &flux, AthenaArray<Real> &ey,
    AthenaArray<Real> &ez, AthenaArray<Real> &wct, const AthenaArray<Real> &dxw) {

  Real dt = pmy_block->pmy_mesh->dt;

  if (GENERAL_RELATIVITY and ivx == IVY and pmy_block->pcoord->IsPole(j)) {
    HLLENonTransforming(pmy_block, k, j, il, iu, bb, g_, gi_, prim_l, prim_r, flux, ey,
        ez);
  } else {
    HLLDTransforming(pmy_block, k, j, il, iu, ivx, bb, bb_normal_, lambdas_p_l_,
        lambdas_m_l_, lambdas_p_r_, lambdas_m_r_, g_, gi_, prim_l, prim_r, cons_, flux,
        ey, ez);
  }
  for(int i=il; i<=iu; ++i) {
    wct(k,j,i) = GetWeightForCT(flux(IDN,k,j,i), prim_l(IDN,i), prim_r(IDN,i), dxw(i),
        dt);
=======
void Hydro::RiemannSolver(const int kl, const int ku, const int jl, const int ju,
                          const int il, const int iu, const int ivx,
                          const AthenaArray<Real> &bb,
                          AthenaArray<Real> &prim_l, AthenaArray<Real> &prim_r,
                          AthenaArray<Real> &flux,
                          AthenaArray<Real> &ey, AthenaArray<Real> &ez) {
  for (int k=kl; k<=ku; ++k) {
    for (int j=jl; j<=ju; ++j) {
      if (GENERAL_RELATIVITY && ivx == IVY && pmy_block->pcoord->IsPole(j)) {
        HLLENonTransforming(pmy_block, k, j, il, iu, bb, g_, gi_, prim_l, prim_r, flux,
                            ey, ez);
      } else {
        HLLDTransforming(pmy_block, k, j, il, iu, ivx, bb, bb_normal_, lambdas_p_l_,
                         lambdas_m_l_, lambdas_p_r_, lambdas_m_r_,
                         g_, gi_, prim_l, prim_r, cons_,
                         flux, ey, ez);
      }
    }
>>>>>>> 19feab23
  }
  return;
}

//----------------------------------------------------------------------------------------
// Frame-transforming HLLD implementation
// Inputs:
//   pmb: pointer to MeshBlock object
//   k,j: x3- and x2-indices
//   il,iu: lower and upper x1-indices
//   ivx: type of interface (IVX for x1, IVY for x2, IVZ for x3)
//   bb: 3D array of normal magnetic fields
//   bb_normal: 1D scratch array for normal magnetic fields
//   lambdas_p_l,lambdas_m_l,lambdas_p_r,lambdas_m_r: 1D scratch arrays for wavespeeds
//   g,gi: 1D scratch arrays for metric coefficients
//   prim_l,prim_r: 1D arrays of left and right primitive states
//   cons: 1D scratch array for conserved quantities
// Outputs:
//   flux: 3D array of hydrodynamical fluxes across interfaces
//   ey,ez: 3D arrays of magnetic fluxes (electric fields) across interfaces
// Notes:
//   prim_l, prim_r overwritten
//   implements HLLD algorithm from Mignone, Ugliano, & Bodo 2009, MNRAS 393 1141 (MUB)
//   references Mignone & Bodo 2006, MNRAS 368 1040 (MB)
//   references Mignone & McKinney 2007, MNRAS 378 1118 (MM)
//   follows Athena 4.2, hlld_sr.c, in variable choices and magic numbers

static void HLLDTransforming(MeshBlock *pmb, const int k, const int j,
                             const int il, const int iu, const int ivx,
                             const AthenaArray<Real> &bb, AthenaArray<Real> &bb_normal,
                             AthenaArray<Real> &lambdas_p_l,
                             AthenaArray<Real> &lambdas_m_l,
                             AthenaArray<Real> &lambdas_p_r,
                             AthenaArray<Real> &lambdas_m_r,
                             AthenaArray<Real> &g, AthenaArray<Real> &gi,
                             AthenaArray<Real> &prim_l, AthenaArray<Real> &prim_r,
                             AthenaArray<Real> &cons, AthenaArray<Real> &flux,
                             AthenaArray<Real> &ey, AthenaArray<Real> &ez) {
  // Parameters
  const Real p_transition = 0.01;     // value delineating intial pressure regimes
  const Real vc_extension = 1.0e-6;   // use contact region if Alfven speeds smaller
  const Real delta_kx_aug = 1.0e-12;  // amount to add to \Delta K^x

  // Calculate metric if in GR
  int i01, i11;
#if GENERAL_RELATIVITY
  {
    switch (ivx) {
      case IVX:
        pmb->pcoord->Face1Metric(k, j, il, iu, g, gi);
        i01 = I01;
        i11 = I11;
        break;
      case IVY:
        pmb->pcoord->Face2Metric(k, j, il, iu, g, gi);
        i01 = I02;
        i11 = I22;
        break;
      case IVZ:
        pmb->pcoord->Face3Metric(k, j, il, iu, g, gi);
        i01 = I03;
        i11 = I33;
        break;
    }
  }
#endif  // GENERAL_RELATIVITY

  // Transform primitives to locally flat coordinates if in GR
#if GENERAL_RELATIVITY
  {
    switch (ivx) {
      case IVX:
        pmb->pcoord->PrimToLocal1(k, j, il, iu, bb, prim_l, prim_r, bb_normal);
        break;
      case IVY:
        pmb->pcoord->PrimToLocal2(k, j, il, iu, bb, prim_l, prim_r, bb_normal);
        break;
      case IVZ:
        pmb->pcoord->PrimToLocal3(k, j, il, iu, bb, prim_l, prim_r, bb_normal);
        break;
    }
  }
#else  // SR; need to populate 1D normal B array
  {
#pragma omp simd simdlen(SIMD_WIDTH)
    for (int i=il; i<=iu; ++i) {
      bb_normal(i) = bb(k,j,i);
    }
  }
#endif  // GENERAL_RELATIVITY

  // Calculate wavespeeds
  pmb->peos->FastMagnetosonicSpeedsSR(prim_l, bb_normal, k, j, il, iu, ivx, lambdas_p_l,
                                      lambdas_m_l);
  pmb->peos->FastMagnetosonicSpeedsSR(prim_r, bb_normal, k, j, il, iu, ivx, lambdas_p_r,
                                      lambdas_m_r);

  // Calculate cyclic permutations of indices
  int ivy = IVX + ((ivx-IVX)+1)%3;
  int ivz = IVX + ((ivx-IVX)+2)%3;

  // Extract ratio of specific heats
  const Real gamma_adi = pmb->peos->GetGamma();
  const Real gamma_prime = gamma_adi/(gamma_adi-1.0);

  Real cons_l[NWAVE][SIMD_WIDTH] __attribute__((aligned(CACHELINE_BYTES)));
  Real flux_l[NWAVE][SIMD_WIDTH] __attribute__((aligned(CACHELINE_BYTES)));
  Real cons_r[NWAVE][SIMD_WIDTH] __attribute__((aligned(CACHELINE_BYTES)));
  Real flux_r[NWAVE][SIMD_WIDTH] __attribute__((aligned(CACHELINE_BYTES)));
  Real r_l[NWAVE][SIMD_WIDTH] __attribute__((aligned(CACHELINE_BYTES)));
  Real r_r[NWAVE][SIMD_WIDTH] __attribute__((aligned(CACHELINE_BYTES)));
  Real cons_hll[NWAVE][SIMD_WIDTH] __attribute__((aligned(CACHELINE_BYTES)));
  Real flux_hll[NWAVE][SIMD_WIDTH] __attribute__((aligned(CACHELINE_BYTES)));
  Real cons_al[NWAVE][SIMD_WIDTH] __attribute__((aligned(CACHELINE_BYTES)));
  Real flux_al[NWAVE][SIMD_WIDTH] __attribute__((aligned(CACHELINE_BYTES)));
  Real cons_ar[NWAVE][SIMD_WIDTH] __attribute__((aligned(CACHELINE_BYTES)));
  Real flux_ar[NWAVE][SIMD_WIDTH] __attribute__((aligned(CACHELINE_BYTES)));
  Real cons_c[NWAVE][SIMD_WIDTH] __attribute__((aligned(CACHELINE_BYTES)));
  Real flux_c[NWAVE][SIMD_WIDTH] __attribute__((aligned(CACHELINE_BYTES)));
  Real cons_interface[NWAVE][SIMD_WIDTH] __attribute__((aligned(CACHELINE_BYTES)));
  Real flux_interface[NWAVE][SIMD_WIDTH] __attribute__((aligned(CACHELINE_BYTES)));

  Real ptot_init[SIMD_WIDTH] __attribute__((aligned(CACHELINE_BYTES)));
  Real ptot_c[SIMD_WIDTH] __attribute__((aligned(CACHELINE_BYTES)));
  Real ptot_0[SIMD_WIDTH] __attribute__((aligned(CACHELINE_BYTES)));
  Real ptot_1[SIMD_WIDTH] __attribute__((aligned(CACHELINE_BYTES)));
  Real res_0[SIMD_WIDTH] __attribute__((aligned(CACHELINE_BYTES)));
  Real res_1[SIMD_WIDTH] __attribute__((aligned(CACHELINE_BYTES)));
  Real lambda_al[SIMD_WIDTH] __attribute__((aligned(CACHELINE_BYTES)));
  Real lambda_ar[SIMD_WIDTH] __attribute__((aligned(CACHELINE_BYTES)));
  bool switch_to_hlle[SIMD_WIDTH] __attribute__((aligned(CACHELINE_BYTES)));

  // Parameters for secant method
  const int num_secant = 4;
  const Real initial_offset = 1.0e-5;
  const Real tol_res = 1.0e-12;

  // Go through each interface
  for (int i=il; i<=iu; i+=SIMD_WIDTH) {
#pragma omp simd simdlen(SIMD_WIDTH)
    for (int m=0; m<std::min(SIMD_WIDTH, iu-i+1); m++) {
      int ipm = i+m;
      // Extract left primitives
      Real rho_l = prim_l(IDN,ipm);
      Real pgas_l = prim_l(IPR,ipm);
      Real u_l[4];
      if (GENERAL_RELATIVITY) {
        Real vx_l = prim_l(ivx,ipm);
        Real vy_l = prim_l(ivy,ipm);
        Real vz_l = prim_l(ivz,ipm);
        u_l[0] = std::sqrt(1.0 + SQR(vx_l) + SQR(vy_l) + SQR(vz_l));
        u_l[1] = vx_l;
        u_l[2] = vy_l;
        u_l[3] = vz_l;
      } else {  // SR
        Real vx_l = prim_l(ivx,ipm);
        Real vy_l = prim_l(ivy,ipm);
        Real vz_l = prim_l(ivz,ipm);
        u_l[0] = std::sqrt(1.0 / (1.0 - SQR(vx_l) - SQR(vy_l) - SQR(vz_l)));
        u_l[1] = u_l[0] * vx_l;
        u_l[2] = u_l[0] * vy_l;
        u_l[3] = u_l[0] * vz_l;
      }
      Real bby_l = prim_l(IBY,ipm);
      Real bbz_l = prim_l(IBZ,ipm);

      // Extract right primitives
      Real rho_r = prim_r(IDN,ipm);
      Real pgas_r = prim_r(IPR,ipm);
      Real u_r[4];
      if (GENERAL_RELATIVITY) {
        Real vx_r = prim_r(ivx,ipm);
        Real vy_r = prim_r(ivy,ipm);
        Real vz_r = prim_r(ivz,ipm);
        u_r[0] = std::sqrt(1.0 + SQR(vx_r) + SQR(vy_r) + SQR(vz_r));
        u_r[1] = vx_r;
        u_r[2] = vy_r;
        u_r[3] = vz_r;
      } else {  // SR
        Real vx_r = prim_r(ivx,ipm);
        Real vy_r = prim_r(ivy,ipm);
        Real vz_r = prim_r(ivz,ipm);
        u_r[0] = std::sqrt(1.0 / (1.0 - SQR(vx_r) - SQR(vy_r) - SQR(vz_r)));
        u_r[1] = u_r[0] * vx_r;
        u_r[2] = u_r[0] * vy_r;
        u_r[3] = u_r[0] * vz_r;
      }
      Real bby_r = prim_r(IBY,ipm);
      Real bbz_r = prim_r(IBZ,ipm);

      // Extract normal magnetic field
      Real bbx = bb_normal(ipm);

      // Calculate 4-magnetic field in left state
      Real b_l[4];
      b_l[0] = bbx*u_l[1] + bby_l*u_l[2] + bbz_l*u_l[3];
      b_l[1] = (bbx + b_l[0] * u_l[1]) / u_l[0];
      b_l[2] = (bby_l + b_l[0] * u_l[2]) / u_l[0];
      b_l[3] = (bbz_l + b_l[0] * u_l[3]) / u_l[0];
      Real b_sq_l = -SQR(b_l[0]) + SQR(b_l[1]) + SQR(b_l[2]) + SQR(b_l[3]);

      // Calculate 4-magnetic field in right state
      Real b_r[4];
      b_r[0] = bbx*u_r[1] + bby_r*u_r[2] + bbz_r*u_r[3];
      b_r[1] = (bbx + b_r[0] * u_r[1]) / u_r[0];
      b_r[2] = (bby_r + b_r[0] * u_r[2]) / u_r[0];
      b_r[3] = (bbz_r + b_r[0] * u_r[3]) / u_r[0];
      Real b_sq_r = -SQR(b_r[0]) + SQR(b_r[1]) + SQR(b_r[2]) + SQR(b_r[3]);

      // Calculate extremal wavespeeds (MB 55)
      Real lambda_l = std::min(lambdas_m_l(ipm), lambdas_m_r(ipm));
      Real lambda_r = std::max(lambdas_p_l(ipm), lambdas_p_r(ipm));

      // Calculate conserved quantities in L region (MUB 8)
      Real wtot_l = rho_l + gamma_prime * pgas_l + b_sq_l;
      Real ptot_l = pgas_l + 0.5*b_sq_l;
      cons_l[IDN][m] = rho_l * u_l[0];
      cons_l[IEN][m] = wtot_l * u_l[0] * u_l[0] - b_l[0] * b_l[0] - ptot_l;
      cons_l[ivx][m] = wtot_l * u_l[1] * u_l[0] - b_l[1] * b_l[0];
      cons_l[ivy][m] = wtot_l * u_l[2] * u_l[0] - b_l[2] * b_l[0];
      cons_l[ivz][m] = wtot_l * u_l[3] * u_l[0] - b_l[3] * b_l[0];
      cons_l[IBY][m] = b_l[2] * u_l[0] - b_l[0] * u_l[2];
      cons_l[IBZ][m] = b_l[3] * u_l[0] - b_l[0] * u_l[3];

      // Calculate fluxes in L region (MUB 15)
      flux_l[IDN][m] = rho_l * u_l[1];
      flux_l[IEN][m] = wtot_l * u_l[0] * u_l[1] - b_l[0] * b_l[1];
      flux_l[ivx][m] = wtot_l * u_l[1] * u_l[1] - b_l[1] * b_l[1] + ptot_l;
      flux_l[ivy][m] = wtot_l * u_l[2] * u_l[1] - b_l[2] * b_l[1];
      flux_l[ivz][m] = wtot_l * u_l[3] * u_l[1] - b_l[3] * b_l[1];
      flux_l[IBY][m] = b_l[2] * u_l[1] - b_l[1] * u_l[2];
      flux_l[IBZ][m] = b_l[3] * u_l[1] - b_l[1] * u_l[3];

      // Calculate conserved quantities in R region (MUB 8)
      Real wtot_r = rho_r + gamma_prime * pgas_r + b_sq_r;
      Real ptot_r = pgas_r + 0.5*b_sq_r;
      cons_r[IDN][m] = rho_r * u_r[0];
      cons_r[IEN][m] = wtot_r * u_r[0] * u_r[0] - b_r[0] * b_r[0] - ptot_r;
      cons_r[ivx][m] = wtot_r * u_r[1] * u_r[0] - b_r[1] * b_r[0];
      cons_r[ivy][m] = wtot_r * u_r[2] * u_r[0] - b_r[2] * b_r[0];
      cons_r[ivz][m] = wtot_r * u_r[3] * u_r[0] - b_r[3] * b_r[0];
      cons_r[IBY][m] = b_r[2] * u_r[0] - b_r[0] * u_r[2];
      cons_r[IBZ][m] = b_r[3] * u_r[0] - b_r[0] * u_r[3];

      // Calculate fluxes in R region (MUB 15)
      flux_r[IDN][m] = rho_r * u_r[1];
      flux_r[IEN][m] = wtot_r * u_r[0] * u_r[1] - b_r[0] * b_r[1];
      flux_r[ivx][m] = wtot_r * u_r[1] * u_r[1] - b_r[1] * b_r[1] + ptot_r;
      flux_r[ivy][m] = wtot_r * u_r[2] * u_r[1] - b_r[2] * b_r[1];
      flux_r[ivz][m] = wtot_r * u_r[3] * u_r[1] - b_r[3] * b_r[1];
      flux_r[IBY][m] = b_r[2] * u_r[1] - b_r[1] * u_r[2];
      flux_r[IBZ][m] = b_r[3] * u_r[1] - b_r[1] * u_r[3];

      // Calculate jump quantities across left fast wave (MUB 12)
      for (int n = 0; n < NWAVE; ++n) {
        r_l[n][m] = lambda_l * cons_l[n][m] - flux_l[n][m];
      }

      // Calculate jump quantities across right fast wave (MUB 12)
      for (int n = 0; n < NWAVE; ++n) {
        r_r[n][m] = lambda_r * cons_r[n][m] - flux_r[n][m];
      }

      // Calculate conserved quantities in HLL region (MB 29)
      Real lambda_diff_inv = 1.0 / (lambda_r - lambda_l);
      for (int n = 0; n < NWAVE; ++n) {
        cons_hll[n][m] = (r_r[n][m]-r_l[n][m]) * lambda_diff_inv;
      }

      // Calculate fluxes in HLL region (MB 31)
      for (int n = 0; n < NWAVE; ++n) {
        flux_hll[n][m] = (lambda_l*r_r[n][m] - lambda_r*r_l[n][m]) * lambda_diff_inv;
      }
    }

#pragma omp simd simdlen(SIMD_WIDTH)
    for (int m=0; m<std::min(SIMD_WIDTH, iu-i+1); m++) {
      int ipm = i+m;
      // Extract normal magnetic field
      Real bbx = bb_normal(ipm);
      Real ptot_hll;
      // Calculate total pressure in HLL region
      {
        // Calculate variations on conserved quantities
        Real m_sq = SQR(cons_hll[ivx][m]) + SQR(cons_hll[ivy][m]) + SQR(cons_hll[ivz][m]);
        Real bb_sq = SQR(bbx) + SQR(cons_hll[IBY][m]) + SQR(cons_hll[IBZ][m]);
        Real m_dot_bb = cons_hll[ivx][m]*bbx + cons_hll[ivy][m]*cons_hll[IBY][m]
                        + cons_hll[ivz][m]*cons_hll[IBZ][m];
        Real ss_sq = SQR(m_dot_bb);

        // Construct initial guess for enthalpy W (MM A26-A27)
        Real a1 = 4.0/3.0 * (bb_sq - cons_hll[IEN][m]);
        Real a0 = ONE_3RD * (m_sq + bb_sq * (bb_sq - 2.0*cons_hll[IEN][m]));
        Real s2 = SQR(a1) - 4.0*a0;
        Real s = (s2 < 0.0) ? 0.0 : std::sqrt(s2);
        Real w_init = (s2 >= 0.0 && a1 >= 0.0) ? -2.0*a0/(a1+s) : 0.5*(-a1+s);

        // Apply Newton-Raphson method to find new W
        const int num_nr = 2;
        Real w_new = w_init;
        Real res_new = EResidual(w_new, cons_hll[IDN][m], cons_hll[IEN][m],
                                 m_sq, bb_sq, ss_sq, gamma_prime);
        for (int n = 0; n < num_nr; ++n) {
          Real w_old = w_new;
          Real res_old = res_new;
          Real derivative = EResidualPrime(w_old, cons_hll[IDN][m],
                                           m_sq, bb_sq, ss_sq, gamma_prime);
          Real delta = -res_old / derivative;
          w_new = w_old + delta;
          res_new = EResidual(w_new, cons_hll[IDN][m], cons_hll[IEN][m],
                              m_sq, bb_sq, ss_sq, gamma_prime);
        }
        Real w = w_new;

        // Calculate primitives from W
        Real v_sq = (m_sq + ss_sq/SQR(w) * (2.0*w+bb_sq)) / SQR(w+bb_sq);  // (MM A3)
        Real gamma_lor_sq = 1.0/(1.0-v_sq);
        Real gamma_lor = std::sqrt(gamma_lor_sq);
        Real chi = (1.0-v_sq) * (w - gamma_lor*cons_hll[IDN][m]);  // (MM A11)
        Real pgas = 1.0 / gamma_prime * chi;  // (MM A17)
        Real vx = (cons_hll[ivx][m] + m_dot_bb/w * bbx) / (w+bb_sq);  // (MM A10)
        Real vy = (cons_hll[ivy][m] + m_dot_bb/w * cons_hll[IBY][m])
                  / (w+bb_sq);  // (MM A10)
        Real vz = (cons_hll[ivz][m] + m_dot_bb/w * cons_hll[IBZ][m])
                  / (w+bb_sq);  // (MM A10)

        // Calculate total pressure
        Real v_bb = vx*bbx + vy*cons_hll[IBY][m] + vz*cons_hll[IBZ][m];
        Real b_sq = bb_sq/gamma_lor_sq + SQR(v_bb);  // (MM 2)
        ptot_hll = pgas + 0.5*b_sq;
      }

      // Calculate initial guess for total pressure (MUB 53)
      if (SQR(bbx)/ptot_hll < p_transition) {  // weak magnetic field
        Real a1 = cons_hll[IEN][m] - flux_hll[ivx][m];
        Real a0 = cons_hll[ivx][m]*flux_hll[IEN][m] - flux_hll[ivx][m]*cons_hll[IEN][m];
        Real s2 = SQR(a1) - 4.0*a0;
        Real s = (s2 < 0.0) ? 0.0 : std::sqrt(s2);
        ptot_init[m] = (s2 >= 0.0 && a1 >= 0.0) ?
                       -2.0*a0/(a1+s) : (-a1+s)/2.0;  // (MUB 55)
      } else {  // strong magnetic field
        ptot_init[m] = ptot_hll;
      }

      switch_to_hlle[m] = false;
      if (!std::isfinite(ptot_init[m]) || ptot_init[m] <= 0.0) {
        switch_to_hlle[m] = true;
      }
    }

#pragma omp simd simdlen(SIMD_WIDTH)
    for (int m=0; m<std::min(SIMD_WIDTH, iu-i+1); m++) {
      int ipm = i+m;
      // Extract normal magnetic field
      Real bbx = bb_normal(ipm);
      // Calculate extremal wavespeeds (MB 55)
      Real lambda_l = std::min(lambdas_m_l(ipm), lambdas_m_r(ipm));
      Real lambda_r = std::max(lambdas_p_l(ipm), lambdas_p_r(ipm));

      // Prepare variables that should be preserved from secant iterations
      Real vx_al, vy_al, vz_al, vx_ar, vy_ar, vz_ar;
      Real kx_l, ky_l, kz_l, kx_r, ky_r, kz_r;
      Real eta_l, eta_r;

      // Apply secant method to find total pressure
      Real tol_ptot = 1.0e-8 * ptot_init[m];  // unused variable
      // Calculate initial pressure residual
      ptot_0[m] = ptot_init[m];
      {
        // Calculate v_aL and v_aR
        Real al = r_l[ivx][m] - lambda_l*r_l[IEN][m]
                  + ptot_0[m]*(1.0-SQR(lambda_l));  // (MUB 26)
        Real gl = SQR(r_l[IBY][m]) + SQR(r_l[IBZ][m]);  // (MUB 27)
        Real cl = r_l[ivy][m]*r_l[IBY][m] + r_l[ivz][m]*r_l[IBZ][m];  // (MUB 28)
        Real ql = -al - gl + SQR(bbx)*(1.0-SQR(lambda_l));  // (MUB 29)
        Real xl_inv = 1.0 / (bbx * (al*lambda_l*bbx+cl)
                             - (al+gl) * (lambda_l*ptot_0[m]+r_l[IEN][m]));  // (MUB 30)
        vx_al = (bbx * (al*bbx+lambda_l*cl)
                 - (al+gl) * (ptot_0[m]+r_l[ivx][m])) * xl_inv; // (MUB 23)
        vy_al = (ql*r_l[ivy][m] + r_l[IBY][m] *
                 (cl + bbx * (lambda_l*r_l[ivx][m]-r_l[IEN][m]))) * xl_inv;  // (MUB 24)
        vz_al = (ql*r_l[ivz][m] + r_l[IBZ][m] *
                 (cl + bbx * (lambda_l*r_l[ivx][m]-r_l[IEN][m]))) * xl_inv;  // (MUB 24)
        Real ar = r_r[ivx][m] - lambda_r*r_r[IEN][m]
                  + ptot_0[m]*(1.0-SQR(lambda_r));  // (MUB 26)
        Real gr = SQR(r_r[IBY][m]) + SQR(r_r[IBZ][m]);  // (MUB 27)
        Real cr = r_r[ivy][m]*r_r[IBY][m] + r_r[ivz][m]*r_r[IBZ][m];  // (MUB 28)
        Real qr = -ar - gr + SQR(bbx)*(1.0-SQR(lambda_r));  // (MUB 29)
        Real xr_inv = 1.0 / (bbx * (ar*lambda_r*bbx+cr)
                             - (ar+gr) * (lambda_r*ptot_0[m]+r_r[IEN][m]));  // (MUB 30)
        vx_ar = (bbx * (ar*bbx+lambda_r*cr)
                 - (ar+gr) * (ptot_0[m]+r_r[ivx][m])) * xr_inv;  // (MUB 23)
        vy_ar = (qr*r_r[ivy][m] + r_r[IBY][m] *
                 (cr + bbx * (lambda_r*r_r[ivx][m]-r_r[IEN][m]))) * xr_inv;  // (MUB 24)
        vz_ar = (qr*r_r[ivz][m] + r_r[IBZ][m] *
                 (cr + bbx * (lambda_r*r_r[ivx][m]-r_r[IEN][m]))) * xr_inv;  // (MUB 24)

        // Calculate B_aL and B_aR (MUB 21)
        cons_al[IBY][m] = (r_l[IBY][m] - bbx*vy_al) / (lambda_l-vx_al);
        cons_al[IBZ][m] = (r_l[IBZ][m] - bbx*vz_al) / (lambda_l-vx_al);
        cons_ar[IBY][m] = (r_r[IBY][m] - bbx*vy_ar) / (lambda_r-vx_ar);
        cons_ar[IBZ][m] = (r_r[IBZ][m] - bbx*vz_ar) / (lambda_r-vx_ar);

        // Calculate w_aL and w_aR (MUB 31)
        Real v_rm_l = vx_al*r_l[ivx][m] + vy_al*r_l[ivy][m] + vz_al*r_l[ivz][m];
        Real wtot_al = ptot_0[m] + (r_l[IEN][m]-v_rm_l) / (lambda_l-vx_al);
        Real v_rm_r = vx_ar*r_r[ivx][m] + vy_ar*r_r[ivy][m] + vz_ar*r_r[ivz][m];
        Real wtot_ar = ptot_0[m] + (r_r[IEN][m]-v_rm_r) / (lambda_r-vx_ar);

        // Calculate eta_L and eta_R (MUB 35)
        eta_l = -copysign(std::sqrt(wtot_al), bbx);
        eta_r = copysign(std::sqrt(wtot_ar), bbx);

        // Calculate K_L and K_R (MUB 43)
        Real denom_al_inv = 1.0 / (lambda_l*ptot_0[m] + r_l[IEN][m] + bbx*eta_l);
        kx_l = (r_l[ivx][m] + ptot_0[m] + lambda_l*bbx*eta_l)
               * denom_al_inv;  // R_{B^x} = \lambda B^x
        ky_l = (r_l[ivy][m] + r_l[IBY][m]*eta_l) * denom_al_inv;
        kz_l = (r_l[ivz][m] + r_l[IBZ][m]*eta_l) * denom_al_inv;
        Real denom_ar_inv = 1.0 / (lambda_r*ptot_0[m] + r_r[IEN][m] + bbx*eta_r);
        kx_r = (r_r[ivx][m] + ptot_0[m] + lambda_r*bbx*eta_r)
               * denom_ar_inv;  // R_{B^x} = \lambda B^x
        ky_r = (r_r[ivy][m] + r_r[IBY][m]*eta_r) * denom_ar_inv;
        kz_r = (r_r[ivz][m] + r_r[IBZ][m]*eta_r) * denom_ar_inv;

        // Rename Alfven wavespeeds for what they are
        lambda_al[m] = kx_l;
        lambda_ar[m] = kx_r;

        // Calculate B_c (MUB 45)
        Real delta_kx = kx_r - kx_l + delta_kx_aug;
        Real bbx_c_delta_kx = bbx * delta_kx;
        Real by_c_delta_kx = cons_ar[IBY][m]*(lambda_ar[m]-vx_ar)
                             - cons_al[IBY][m]*(lambda_al[m]-vx_al) + bbx*(vy_ar-vy_al);
        Real bz_c_delta_kx = cons_ar[IBZ][m]*(lambda_ar[m]-vx_ar)
                             - cons_al[IBZ][m]*(lambda_al[m]-vx_al) + bbx*(vz_ar-vz_al);

        // Calculate residual
        Real k_sq_l = SQR(kx_l) + SQR(ky_l) + SQR(kz_l);
        Real k_dot_bc_delta_kx = kx_l*bbx_c_delta_kx + ky_l*by_c_delta_kx
                                 + kz_l*bz_c_delta_kx;
        Real y_l = (1.0-k_sq_l) / (eta_l*delta_kx - k_dot_bc_delta_kx);  // (MUB 49)
        Real k_sq_r = SQR(kx_r) + SQR(ky_r) + SQR(kz_r);
        k_dot_bc_delta_kx = kx_r*bbx_c_delta_kx + ky_r*by_c_delta_kx
                            + kz_r*bz_c_delta_kx;
        Real y_r = (1.0-k_sq_r) / (eta_r*delta_kx - k_dot_bc_delta_kx);  // (MUB 49)
        res_0[m] = delta_kx * (1.0 - bbx * (y_r-y_l));  // (MUB 48)
      }

      // Calculate offset pressure and residual
      ptot_1[m] = ptot_init[m] * (1.0 + initial_offset);
      {
        // Calculate v_aL and v_aR
        Real al = r_l[ivx][m] - lambda_l*r_l[IEN][m]
                  + ptot_1[m]*(1.0-SQR(lambda_l));  // (MUB 26)
        Real gl = SQR(r_l[IBY][m]) + SQR(r_l[IBZ][m]);  // (MUB 27)
        Real cl = r_l[ivy][m]*r_l[IBY][m] + r_l[ivz][m]*r_l[IBZ][m];  // (MUB 28)
        Real ql = -al - gl + SQR(bbx)*(1.0-SQR(lambda_l));  // (MUB 29)
        Real xl_inv = 1.0 / (bbx * (al*lambda_l*bbx+cl)
                             - (al+gl) * (lambda_l*ptot_1[m]+r_l[IEN][m]));  // (MUB 30)
        vx_al = (bbx * (al*bbx+lambda_l*cl)
                 - (al+gl) * (ptot_1[m]+r_l[ivx][m])) * xl_inv;  // (MUB 23)
        vy_al = (ql*r_l[ivy][m] + r_l[IBY][m] *
                 (cl + bbx * (lambda_l*r_l[ivx][m]-r_l[IEN][m]))) * xl_inv;  // (MUB 24)
        vz_al = (ql*r_l[ivz][m] + r_l[IBZ][m] *
                 (cl + bbx * (lambda_l*r_l[ivx][m]-r_l[IEN][m]))) * xl_inv;  // (MUB 24)
        Real ar = r_r[ivx][m] - lambda_r*r_r[IEN][m]
                  + ptot_1[m]*(1.0-SQR(lambda_r));  // (MUB 26)
        Real gr = SQR(r_r[IBY][m]) + SQR(r_r[IBZ][m]);  // (MUB 27)
        Real cr = r_r[ivy][m]*r_r[IBY][m] + r_r[ivz][m]*r_r[IBZ][m];  // (MUB 28)
        Real qr = -ar - gr + SQR(bbx)*(1.0-SQR(lambda_r));  // (MUB 29)
        Real xr_inv = 1.0 / (bbx * (ar*lambda_r*bbx+cr)
                             - (ar+gr) * (lambda_r*ptot_1[m]+r_r[IEN][m]));  // (MUB 30)
        vx_ar = (bbx * (ar*bbx+lambda_r*cr)
                 - (ar+gr) * (ptot_1[m]+r_r[ivx][m])) * xr_inv;  // (MUB 23)
        vy_ar = (qr*r_r[ivy][m] + r_r[IBY][m] *
                 (cr + bbx * (lambda_r*r_r[ivx][m]-r_r[IEN][m]))) * xr_inv;  // (MUB 24)
        vz_ar = (qr*r_r[ivz][m] + r_r[IBZ][m] *
                 (cr + bbx * (lambda_r*r_r[ivx][m]-r_r[IEN][m]))) * xr_inv;  // (MUB 24)

        // Calculate B_aL and B_aR (MUB 21)
        cons_al[IBY][m] = (r_l[IBY][m] - bbx*vy_al) / (lambda_l-vx_al);
        cons_al[IBZ][m] = (r_l[IBZ][m] - bbx*vz_al) / (lambda_l-vx_al);
        cons_ar[IBY][m] = (r_r[IBY][m] - bbx*vy_ar) / (lambda_r-vx_ar);
        cons_ar[IBZ][m] = (r_r[IBZ][m] - bbx*vz_ar) / (lambda_r-vx_ar);

        // Calculate w_aL and w_aR (MUB 31)
        Real v_rm_l = vx_al*r_l[ivx][m] + vy_al*r_l[ivy][m] + vz_al*r_l[ivz][m];
        Real wtot_al = ptot_1[m] + (r_l[IEN][m]-v_rm_l) / (lambda_l-vx_al);
        Real v_rm_r = vx_ar*r_r[ivx][m] + vy_ar*r_r[ivy][m] + vz_ar*r_r[ivz][m];
        Real wtot_ar = ptot_1[m] + (r_r[IEN][m]-v_rm_r) / (lambda_r-vx_ar);

        // Calculate eta_L and eta_R (MUB 35)
        eta_l = -copysign(std::sqrt(wtot_al), bbx);
        eta_r = copysign(std::sqrt(wtot_ar), bbx);

        // Calculate K_L and K_R (MUB 43)
        Real denom_al_inv = 1.0 / (lambda_l*ptot_1[m] + r_l[IEN][m] + bbx*eta_l);
        kx_l = (r_l[ivx][m] + ptot_1[m] + lambda_l*bbx*eta_l)
               * denom_al_inv;  // R_{B^x} = \lambda B^x
        ky_l = (r_l[ivy][m] + r_l[IBY][m]*eta_l) * denom_al_inv;
        kz_l = (r_l[ivz][m] + r_l[IBZ][m]*eta_l) * denom_al_inv;
        Real denom_ar_inv = 1.0 / (lambda_r*ptot_1[m] + r_r[IEN][m] + bbx*eta_r);
        kx_r = (r_r[ivx][m] + ptot_1[m] + lambda_r*bbx*eta_r)
               * denom_ar_inv;  // R_{B^x} = \lambda B^x
        ky_r = (r_r[ivy][m] + r_r[IBY][m]*eta_r) * denom_ar_inv;
        kz_r = (r_r[ivz][m] + r_r[IBZ][m]*eta_r) * denom_ar_inv;

        // Rename Alfven wavespeeds for what they are
        lambda_al[m] = kx_l;
        lambda_ar[m] = kx_r;

        // Calculate B_c (MUB 45)
        Real delta_kx = kx_r - kx_l + delta_kx_aug;
        Real bbx_c_delta_kx = bbx * delta_kx;
        Real by_c_delta_kx = cons_ar[IBY][m]*(lambda_ar[m]-vx_ar)
                             - cons_al[IBY][m]*(lambda_al[m]-vx_al) + bbx*(vy_ar-vy_al);
        Real bz_c_delta_kx = cons_ar[IBZ][m]*(lambda_ar[m]-vx_ar)
                             - cons_al[IBZ][m]*(lambda_al[m]-vx_al) + bbx*(vz_ar-vz_al);

        // Calculate residual
        Real k_sq_l = SQR(kx_l) + SQR(ky_l) + SQR(kz_l);
        Real k_dot_bc_delta_kx = kx_l*bbx_c_delta_kx + ky_l*by_c_delta_kx
                                 + kz_l*bz_c_delta_kx;
        Real y_l = (1.0-k_sq_l) / (eta_l*delta_kx - k_dot_bc_delta_kx);  // (MUB 49)
        Real k_sq_r = SQR(kx_r) + SQR(ky_r) + SQR(kz_r);
        k_dot_bc_delta_kx = kx_r*bbx_c_delta_kx + ky_r*by_c_delta_kx
                            + kz_r*bz_c_delta_kx;
        Real y_r = (1.0-k_sq_r) / (eta_r*delta_kx - k_dot_bc_delta_kx);  // (MUB 49)
        res_1[m] = delta_kx * (1.0 - bbx * (y_r-y_l));  // (MUB 48)
      }
    }

#pragma omp simd simdlen(SIMD_WIDTH)
    for (int m=0; m<std::min(SIMD_WIDTH,iu-i+1); m++) {
      int ipm = i+m;
      // Extract normal magnetic field
      Real bbx = bb_normal(ipm);
      // Calculate extremal wavespeeds (MB 55)
      Real lambda_l = std::min(lambdas_m_l(ipm), lambdas_m_r(ipm));
      Real lambda_r = std::max(lambdas_p_l(ipm), lambdas_p_r(ipm));

      // Iterate via secant method
      Real ptot_last = ptot_0[m];
      Real ptot_n = ptot_1[m];
      Real res_last = res_0[m];
      Real res_n = res_1[m];
      Real tol_ptot = 1.0e-8 * ptot_init[m];

      // Prepare variables that should be preserved from secant iterations
      Real vx_al, vy_al, vz_al, vx_ar, vy_ar, vz_ar;
      Real kx_l, ky_l, kz_l, kx_r, ky_r, kz_r;
      Real eta_l, eta_r;

      for (int n = 0; n < num_secant; ++n) {
        // Calculate new guess for pressure
        Real ptot_old = ptot_last;
        ptot_last = ptot_n;
        Real res_old = res_last;
        res_last = res_n;
        bool need_to_iterate = std::abs(res_last) > tol_res
                               && std::abs(ptot_last-ptot_old) > tol_ptot;
        if (need_to_iterate) {
          ptot_n = (res_last*ptot_old - res_old*ptot_last) / (res_last-res_old);
        } else {
          ptot_n = ptot_last;
        }

        // Calculate v_aL and v_aR
        Real al = r_l[ivx][m] - lambda_l*r_l[IEN][m]
                  + ptot_n*(1.0-SQR(lambda_l));  // (MUB 26)
        Real gl = SQR(r_l[IBY][m]) + SQR(r_l[IBZ][m]);  // (MUB 27)
        Real cl = r_l[ivy][m]*r_l[IBY][m] + r_l[ivz][m]*r_l[IBZ][m];  // (MUB 28)
        Real ql = -al - gl + SQR(bbx)*(1.0-SQR(lambda_l));  // (MUB 29)
        Real xl_inv = 1.0 / (bbx * (al*lambda_l*bbx+cl)
                             - (al+gl) * (lambda_l*ptot_n+r_l[IEN][m]));  // (MUB 30)
        vx_al = (bbx * (al*bbx+lambda_l*cl)
                 - (al+gl) * (ptot_n+r_l[ivx][m])) * xl_inv;  // (MUB 23)
        vy_al = (ql*r_l[ivy][m] + r_l[IBY][m]
                 * (cl + bbx * (lambda_l*r_l[ivx][m] -r_l[IEN][m]))) * xl_inv; // (MUB 24)
        vz_al = (ql*r_l[ivz][m] + r_l[IBZ][m]
                 * (cl + bbx * (lambda_l*r_l[ivx][m] -r_l[IEN][m]))) * xl_inv; // (MUB 24)
        Real ar = r_r[ivx][m] - lambda_r*r_r[IEN][m]
                  + ptot_n*(1.0-SQR(lambda_r));  // (MUB 26)
        Real gr = SQR(r_r[IBY][m]) + SQR(r_r[IBZ][m]);  // (MUB 27)
        Real cr = r_r[ivy][m]*r_r[IBY][m] + r_r[ivz][m]*r_r[IBZ][m];  // (MUB 28)
        Real qr = -ar - gr + SQR(bbx)*(1.0-SQR(lambda_r));  // (MUB 29)
        Real xr_inv = 1.0 / (bbx * (ar*lambda_r*bbx+cr)
                             - (ar+gr) * (lambda_r*ptot_n+r_r[IEN][m]));  // (MUB 30)
        vx_ar = (bbx * (ar*bbx+lambda_r*cr)
                 - (ar+gr) * (ptot_n+r_r[ivx][m])) * xr_inv;  // (MUB 23)
        vy_ar = (qr*r_r[ivy][m] + r_r[IBY][m]
                 * (cr + bbx * (lambda_r*r_r[ivx][m] -r_r[IEN][m]))) * xr_inv; // (MUB 24)
        vz_ar = (qr*r_r[ivz][m] + r_r[IBZ][m]
                 * (cr + bbx * (lambda_r*r_r[ivx][m] -r_r[IEN][m]))) * xr_inv; // (MUB 24)

        // Calculate B_aL and B_aR (MUB 21)
        cons_al[IBY][m] = (r_l[IBY][m] - bbx*vy_al) / (lambda_l-vx_al);
        cons_al[IBZ][m] = (r_l[IBZ][m] - bbx*vz_al) / (lambda_l-vx_al);
        cons_ar[IBY][m] = (r_r[IBY][m] - bbx*vy_ar) / (lambda_r-vx_ar);
        cons_ar[IBZ][m] = (r_r[IBZ][m] - bbx*vz_ar) / (lambda_r-vx_ar);

        // Calculate w_aL and w_aR (MUB 31)
        Real v_rm_l = vx_al*r_l[ivx][m] + vy_al*r_l[ivy][m] + vz_al*r_l[ivz][m];
        Real wtot_al = ptot_n + (r_l[IEN][m]-v_rm_l) / (lambda_l-vx_al);
        Real v_rm_r = vx_ar*r_r[ivx][m] + vy_ar*r_r[ivy][m] + vz_ar*r_r[ivz][m];
        Real wtot_ar = ptot_n + (r_r[IEN][m]-v_rm_r) / (lambda_r-vx_ar);

        // Calculate eta_L and eta_R (MUB 35)
        eta_l = -copysign(std::sqrt(wtot_al), bbx);
        eta_r = copysign(std::sqrt(wtot_ar), bbx);

        // Calculate K_L and K_R (MUB 43)
        Real denom_al_inv = 1.0 / (lambda_l*ptot_n + r_l[IEN][m] + bbx*eta_l);
        kx_l = (r_l[ivx][m] + ptot_n + lambda_l*bbx*eta_l)
               * denom_al_inv;  // R_{B^x} = \lambda B^x
        ky_l = (r_l[ivy][m] + r_l[IBY][m]*eta_l) * denom_al_inv;
        kz_l = (r_l[ivz][m] + r_l[IBZ][m]*eta_l) * denom_al_inv;
        Real denom_ar_inv = 1.0 / (lambda_r*ptot_n + r_r[IEN][m] + bbx*eta_r);
        kx_r = (r_r[ivx][m] + ptot_n + lambda_r*bbx*eta_r)
               * denom_ar_inv;  // R_{B^x} = \lambda B^x
        ky_r = (r_r[ivy][m] + r_r[IBY][m]*eta_r) * denom_ar_inv;
        kz_r = (r_r[ivz][m] + r_r[IBZ][m]*eta_r) * denom_ar_inv;

        // Rename Alfven wavespeeds for what they are
        lambda_al[m] = kx_l;
        lambda_ar[m] = kx_r;

        // Calculate B_c (MUB 45)
        Real delta_kx = kx_r - kx_l + delta_kx_aug;
        Real bbx_c_delta_kx = bbx * delta_kx;
        Real by_c_delta_kx = cons_ar[IBY][m]*(lambda_ar[m]-vx_ar)
                             - cons_al[IBY][m]*(lambda_al[m]-vx_al) + bbx*(vy_ar-vy_al);
        Real bz_c_delta_kx = cons_ar[IBZ][m]*(lambda_ar[m]-vx_ar)
                             - cons_al[IBZ][m]*(lambda_al[m]-vx_al) + bbx*(vz_ar-vz_al);

        // Calculate residual
        Real k_sq_l = SQR(kx_l) + SQR(ky_l) + SQR(kz_l);
        Real k_dot_bc_delta_kx = kx_l*bbx_c_delta_kx + ky_l*by_c_delta_kx
                                 + kz_l*bz_c_delta_kx;
        Real y_l = (1.0-k_sq_l) / (eta_l*delta_kx - k_dot_bc_delta_kx);  // (MUB 49)
        Real k_sq_r = SQR(kx_r) + SQR(ky_r) + SQR(kz_r);
        k_dot_bc_delta_kx = kx_r*bbx_c_delta_kx + ky_r*by_c_delta_kx
                            + kz_r*bz_c_delta_kx;
        Real y_r = (1.0-k_sq_r) / (eta_r*delta_kx - k_dot_bc_delta_kx);  // (MUB 49)
        res_n = delta_kx * (1.0 - bbx * (y_r-y_l));  // (MUB 48)
      }

      // Set total contact pressure
      ptot_c[m] = ptot_n;

      if (!std::isfinite(lambda_al[m]) || !std::isfinite(lambda_ar[m]) ||
          !std::isfinite(ptot_c[m]) || ptot_c[m] <= 0.0) {
        switch_to_hlle[m] = true;
      }

      // Calculate remaining conserved quantities in aL region
      Real v_bb_al = vx_al*bbx + vy_al*cons_al[IBY][m] + vz_al*cons_al[IBZ][m];
      cons_al[IDN][m] = r_l[IDN][m] / (lambda_l-vx_al);  // (MUB 32)
      cons_al[IEN][m] = (r_l[IEN][m] + ptot_c[m]*vx_al - v_bb_al*bbx)
                        / (lambda_l-vx_al);  // (MUB 33)
      cons_al[ivx][m] = (cons_al[IEN][m] + ptot_c[m]) * vx_al
                        - v_bb_al * bbx;  // (MUB 34)
      cons_al[ivy][m] = (cons_al[IEN][m] + ptot_c[m]) * vy_al
                        - v_bb_al * cons_al[IBY][m];  // (MUB 34)
      cons_al[ivz][m] = (cons_al[IEN][m] + ptot_c[m]) * vz_al
                        - v_bb_al * cons_al[IBZ][m]; // (MUB 34)

      // Calculate remaining conserved quantities in aR region
      Real v_bb_ar = vx_ar*bbx + vy_ar*cons_ar[IBY][m] + vz_ar*cons_ar[IBZ][m];
      cons_ar[IDN][m] = r_r[IDN][m] / (lambda_r-vx_ar);  // (MUB 32)
      cons_ar[IEN][m] = (r_r[IEN][m] + ptot_c[m]*vx_ar - v_bb_ar*bbx)
                        / (lambda_r-vx_ar);  // (MUB 33)
      cons_ar[ivx][m] = (cons_ar[IEN][m] + ptot_c[m]) * vx_ar
                        - v_bb_ar * bbx;  // (MUB 34)
      cons_ar[ivy][m] = (cons_ar[IEN][m] + ptot_c[m]) * vy_ar
                        - v_bb_ar * cons_ar[IBY][m];  // (MUB 34)
      cons_ar[ivz][m] = (cons_ar[IEN][m] + ptot_c[m]) * vz_ar
                        - v_bb_ar * cons_ar[IBZ][m];  // (MUB 34)

      // Calculate fluxes in aL region (MUB 11,12)
      for (int n = 0; n < NWAVE; ++n) {
        flux_al[n][m] = lambda_l * cons_al[n][m] - r_l[n][m];
      }

      // Calculate fluxes in aR region (MUB 11,12)
      for (int n = 0; n < NWAVE; ++n) {
        flux_ar[n][m] = lambda_r * cons_ar[n][m] - r_r[n][m];
      }

      // Calculate B_c (MUB 45)
      Real denom_c_inv = 1.0 / (lambda_ar[m] - lambda_al[m] + delta_kx_aug);
      Real numer_al = cons_al[IBY][m] * (lambda_al[m]-vx_al) + bbx*vy_al;
      Real numer_ar = cons_ar[IBY][m] * (lambda_ar[m]-vx_ar) + bbx*vy_ar;
      cons_c[IBY][m] = (numer_ar - numer_al) * denom_c_inv;
      numer_al = cons_al[IBZ][m] * (lambda_al[m]-vx_al) + bbx*vz_al;
      numer_ar = cons_ar[IBZ][m] * (lambda_ar[m]-vx_ar) + bbx*vz_ar;
      cons_c[IBZ][m] = (numer_ar - numer_al) * denom_c_inv;

      // Calculate v_c (MUB 47), averaging left and right values in case of disagreement
      Real k_sq_l = SQR(kx_l) + SQR(ky_l) + SQR(kz_l);
      Real k_bc_l = kx_l*bbx + ky_l*cons_c[IBY][m] + kz_l*cons_c[IBZ][m];
      Real vx_cl = kx_l - bbx * (1.0-k_sq_l) / (eta_l-k_bc_l);
      Real vy_cl = ky_l - cons_c[IBY][m] * (1.0-k_sq_l) / (eta_l-k_bc_l);
      Real vz_cl = kz_l - cons_c[IBZ][m] * (1.0-k_sq_l) / (eta_l-k_bc_l);
      Real k_sq_r = SQR(kx_r) + SQR(ky_r) + SQR(kz_r);
      Real k_bc_r = kx_r*bbx + ky_r*cons_c[IBY][m] + kz_r*cons_c[IBZ][m];
      Real vx_cr = kx_r - bbx * (1.0-k_sq_r) / (eta_r-k_bc_r);
      Real vy_cr = ky_r - cons_c[IBY][m] * (1.0-k_sq_r) / (eta_r-k_bc_r);
      Real vz_cr = kz_r - cons_c[IBZ][m] * (1.0-k_sq_r) / (eta_r-k_bc_r);
      Real vx_c = 0.5 * (vx_cl + vx_cr);
      Real vy_c = 0.5 * (vy_cl + vy_cr);
      Real vz_c = 0.5 * (vz_cl + vz_cr);

      // Calculate remaining conserved quantities in c region
      Real v_bb_c = vx_c*bbx + vy_c*cons_c[IBY][m] + vz_c*cons_c[IBZ][m];
      if (vx_c >= 0.0) {  // cL region
        cons_c[IDN][m] = cons_al[IDN][m] * (lambda_al[m]-vx_al)
                         / (lambda_al[m]-vx_c);  // (MUB 50)
        cons_c[IEN][m] = (lambda_al[m]*cons_al[IEN][m] - cons_al[ivx][m] + ptot_c[m]*vx_c
                          - v_bb_c*bbx) / (lambda_al[m]-vx_c);  // (MUB 51)
      } else {  // cR region
        cons_c[IDN][m] = cons_ar[IDN][m] * (lambda_ar[m]-vx_ar)
                         / (lambda_ar[m]-vx_c);  // (MUB 50)
        cons_c[IEN][m] = (lambda_ar[m]*cons_ar[IEN][m] - cons_ar[ivx][m] + ptot_c[m]*vx_c
                          - v_bb_c*bbx) / (lambda_ar[m]-vx_c);  // (MUB 51)
      }
      cons_c[ivx][m] = (cons_c[IEN][m] + ptot_c[m]) * vx_c
                       - v_bb_c * bbx;  // (MUB 52)
      cons_c[ivy][m] = (cons_c[IEN][m] + ptot_c[m]) * vy_c
                       - v_bb_c * cons_c[IBY][m];  // (MUB 52)
      cons_c[ivz][m] = (cons_c[IEN][m] + ptot_c[m]) * vz_c
                       - v_bb_c * cons_c[IBZ][m];  // (MUB 52)

      // Calculate fluxes in c region (MUB 11)
      for (int n = 0; n < NWAVE; ++n) {
        if (vx_c >= 0.0) {  // cL region
          flux_c[n][m] = flux_al[n][m] + lambda_al[m] * (cons_c[n][m] - cons_al[n][m]);
        } else {  // cR region
          flux_c[n][m] = flux_ar[n][m] + lambda_ar[m] * (cons_c[n][m] - cons_ar[n][m]);
        }
      }
    }

    for (int m=0; m<std::min(SIMD_WIDTH,iu-i+1); m++) {
      int ipm = i+m;
      // Calculate extremal wavespeeds (MB 55)
      Real lambda_l = std::min(lambdas_m_l(ipm), lambdas_m_r(ipm));
      Real lambda_r = std::max(lambdas_p_l(ipm), lambdas_p_r(ipm));

      // Calculate interface velocity
      Real v_interface = 0.0;
      if (GENERAL_RELATIVITY) {
        v_interface = gi(i01,ipm) / std::sqrt(SQR(gi(i01,ipm)) - gi(I00,ipm)*gi(i11,ipm));
      }

      // Determine region of wavefan
      if (lambda_l >= v_interface) {  // L region
        for (int n = 0; n < NWAVE; ++n) {
          cons_interface[n][m] = cons_l[n][m];
          flux_interface[n][m] = flux_l[n][m];
        }
      } else if (lambda_r <= v_interface) { // R region
        for (int n = 0; n < NWAVE; ++n) {
          cons_interface[n][m] = cons_r[n][m];
          flux_interface[n][m] = flux_r[n][m];
        }
      } else if (switch_to_hlle[m]) {  // HLL region
        for (int n = 0; n < NWAVE; ++n) {
          cons_interface[n][m] = cons_hll[n][m];
          flux_interface[n][m] = flux_hll[n][m];
        }
      } else if (lambda_al[m] >= v_interface-vc_extension) {  // aL region
        for (int n = 0; n < NWAVE; ++n) {
          cons_interface[n][m] = cons_al[n][m];
          flux_interface[n][m] = flux_al[n][m];
        }
      } else if (lambda_ar[m] <= v_interface+vc_extension) {  // aR region
        for (int n = 0; n < NWAVE; ++n) {
          cons_interface[n][m] = cons_ar[n][m];
          flux_interface[n][m] = flux_ar[n][m];
        }
      } else {  // c region
        for (int n = 0; n < NWAVE; ++n) {
          cons_interface[n][m] = cons_c[n][m];
          flux_interface[n][m] = flux_c[n][m];
        }
      }

      // Check for any remaining HLLD failures and switch to HLLE if found
      if (!switch_to_hlle[m]) {
        for (int n = 0; n < NWAVE; ++n) {
          if (!std::isfinite(cons_interface[n][m])
              || !std::isfinite(flux_interface[n][m])) {
            switch_to_hlle[m] = true;
          }
        }
        if (switch_to_hlle[m]) {
          for (int n = 0; n < NWAVE; ++n) {
            cons_interface[n][m] = cons_hll[n][m];
            flux_interface[n][m] = flux_hll[n][m];
          }
        }
      }

      if (GENERAL_RELATIVITY) {
        for (int n = 0; n < NWAVE; ++n) {
          cons(n,ipm) = cons_interface[n][m];
        }
      }

      // Set fluxes
      for (int n = 0; n < NHYDRO; ++n) {
        flux(n,k,j,ipm) = flux_interface[n][m];
      }
      ey(k,j,ipm) = -flux_interface[IBY][m];
      ez(k,j,ipm) = flux_interface[IBZ][m];
    }
  }

  // Transform fluxes to global coordinates if in GR
#if GENERAL_RELATIVITY
  {
    switch (ivx) {
      case IVX:
        pmb->pcoord->FluxToGlobal1(k, j, il, iu, cons, bb_normal, flux, ey, ez);
        break;
      case IVY:
        pmb->pcoord->FluxToGlobal2(k, j, il, iu, cons, bb_normal, flux, ey, ez);
        break;
      case IVZ:
        pmb->pcoord->FluxToGlobal3(k, j, il, iu, cons, bb_normal, flux, ey, ez);
        break;
    }
  }
#endif  // GENERAL_RELATIVITY
  return;
}

//----------------------------------------------------------------------------------------
// Function whose value vanishes for correct enthalpy
// Inputs:
//   w_guess: guess for total enthalpy W
//   dd: relativistic density D
//   ee: total energy E
//   m_sq: square magnitude of momentum \vec{m}
//   bb_sq: square magnitude of magnetic field \vec{B}
//   ss_sq: (\vec{m} \cdot \vec{B})^2
//   gamma_prime: reduced adiabatic gas constant Gamma' = Gamma/(Gamma-1)
// Outputs:
//   returned value: calculated minus given value of E
// Notes:
//   follows Mignone & McKinney 2007, MNRAS 378 1118 (MM)
//   implementation follows that of hlld_sr.c in Athena 4.2
//   same function as in adiabatic_mhd_sr.cpp

static Real EResidual(Real w_guess, Real dd, Real ee, Real m_sq, Real bb_sq, Real ss_sq,
                      Real gamma_prime) {
  Real v_sq = (m_sq + ss_sq/SQR(w_guess) * (2.0*w_guess + bb_sq))
              / SQR(w_guess + bb_sq);                                      // (cf. MM A3)
  Real gamma_sq = 1.0/(1.0-v_sq);
  Real gamma_lorentz = std::sqrt(gamma_sq);
  Real chi = (1.0 - v_sq) * (w_guess - gamma_lorentz * dd);        // (cf. MM A11)
  Real pgas = chi/gamma_prime;                                     // (MM A17)
  Real ee_calc = w_guess - pgas + 0.5*bb_sq * (1.0+v_sq)
                 - ss_sq / (2.0*SQR(w_guess));                                // (MM A1)
  return ee_calc - ee;
}

//----------------------------------------------------------------------------------------
// Derivative of EResidual()
// Inputs:
//   w_guess: guess for total enthalpy W
//   dd: relativistic density D
//   m_sq: square magnitude of momentum \vec{m}
//   bb_sq: square magnitude of magnetic field \vec{B}
//   ss_sq: (\vec{m} \cdot \vec{B})^2
//   gamma_prime: reduced adiabatic gas constant Gamma' = Gamma/(Gamma-1)
// Outputs:
//   returned value: derivative of calculated value of E
// Notes:
//   follows Mignone & McKinney 2007, MNRAS 378 1118 (MM)
//   implementation follows that of hlld_sr.c in Athena 4.2
//   same function as in adiabatic_mhd_sr.cpp

static Real EResidualPrime(Real w_guess, Real dd, Real m_sq, Real bb_sq, Real ss_sq,
                           Real gamma_prime) {
  Real v_sq = (m_sq + ss_sq/SQR(w_guess) * (2.0*w_guess + bb_sq))
              / SQR(w_guess + bb_sq);                                 // (cf. MM A3)
  Real gamma_sq = 1.0/(1.0-v_sq);
  Real gamma_lorentz = std::sqrt(gamma_sq);
  Real chi = (1.0 - v_sq) * (w_guess - gamma_lorentz * dd);           // (cf. MM A11)
  Real w_cu = SQR(w_guess) * w_guess;
  Real w_b_cu = SQR(w_guess + bb_sq) * (w_guess + bb_sq);
  Real dv_sq_dw = -2.0 / (w_cu*w_b_cu)                                // (MM A16)
                  * (ss_sq* (3.0*w_guess*(w_guess+bb_sq) + SQR(bb_sq)) + m_sq*w_cu);
  Real dchi_dw = 1.0 - v_sq                                           // (cf. MM A14)
                 - gamma_lorentz/2.0 * (dd + 2.0*gamma_lorentz*chi) * dv_sq_dw;
  Real drho_dw = -gamma_lorentz*dd/2.0 * dv_sq_dw;                    // (MM A15)
  Real dpgas_dchi = 1.0/gamma_prime;                                  // (MM A18)
  Real dpgas_drho = 0.0;                                              // (MM A18)
  Real dpgas_dw = dpgas_dchi * dchi_dw + dpgas_drho * drho_dw;
  return 1.0 - dpgas_dw + 0.5*bb_sq * dv_sq_dw + ss_sq/w_cu;
}

//----------------------------------------------------------------------------------------
// Non-frame-transforming HLLE implementation
// Inputs:
//   pmb: pointer to MeshBlock object
//   k,j: x3- and x2-indices
//   il,iu: lower and upper x1-indices
//   bb: 3D array of normal magnetic fields
//   g,gi: 1D scratch arrays for metric coefficients
//   prim_l,prim_r: 3D arrays of left and right primitive states
// Outputs:
//   flux: 3D array of hydrodynamical fluxes across interfaces
//   ey,ez: 3D arrays of magnetic fluxes (electric fields) across interfaces
// Notes:
//   implements HLLE algorithm similar to that of fluxcalc() in step_ch.c in Harm
//   derived from RiemannSolver() in hlle_mhd_rel_no_transform.cpp assuming ivx = IVY
//   same function as in hlle_mhd_rel.cpp

<<<<<<< HEAD
static void HLLENonTransforming(MeshBlock *pmb, const int k, const int j, const int il,
    const int iu, const AthenaArray<Real> &bb, AthenaArray<Real> &g,
    AthenaArray<Real> &gi, AthenaArray<Real> &prim_l, AthenaArray<Real> &prim_r,
    AthenaArray<Real> &flux, AthenaArray<Real> &ey, AthenaArray<Real> &ez) {
=======
static void HLLENonTransforming(MeshBlock *pmb, const int k, const int j,
                                const int il, const int iu,
                                const AthenaArray<Real> &bb,
                                AthenaArray<Real> &g, AthenaArray<Real> &gi,
                                AthenaArray<Real> &prim_l, AthenaArray<Real> &prim_r,
                                AthenaArray<Real> &flux,
                                AthenaArray<Real> &ey, AthenaArray<Real> &ez)
>>>>>>> 19feab23
#if GENERAL_RELATIVITY
  // Extract ratio of specific heats
  const Real gamma_adi = pmb->peos->GetGamma();

  // Get metric components
  pmb->pcoord->Face2Metric(k, j, il, iu, g, gi);

  // Go through each interface
#pragma omp simd
  for (int i=il; i<=iu; ++i) {
    // Extract metric
    const Real &g_00 = g(I00,i), &g_01 = g(I01,i), &g_02 = g(I02,i), &g_03 = g(I03,i),
               &g_10 = g(I01,i), &g_11 = g(I11,i), &g_12 = g(I12,i), &g_13 = g(I13,i),
               &g_20 = g(I02,i), &g_21 = g(I12,i), &g_22 = g(I22,i), &g_23 = g(I23,i),
               &g_30 = g(I03,i), &g_31 = g(I13,i), &g_32 = g(I23,i), &g_33 = g(I33,i);
    const Real &g00 = gi(I00,i), &g01 = gi(I01,i), &g02 = gi(I02,i), &g03 = gi(I03,i),
               &g10 = gi(I01,i), &g11 = gi(I11,i), &g12 = gi(I12,i), &g13 = gi(I13,i),
               &g20 = gi(I02,i), &g21 = gi(I12,i), &g22 = gi(I22,i), &g23 = gi(I23,i),
               &g30 = gi(I03,i), &g31 = gi(I13,i), &g32 = gi(I23,i), &g33 = gi(I33,i);
    Real alpha = std::sqrt(-1.0/g00);

    // Extract left primitives
    const Real &rho_l = prim_l(IDN,i);
    const Real &pgas_l = prim_l(IPR,i);
    const Real &uu1_l = prim_l(IVX,i);
    const Real &uu2_l = prim_l(IVY,i);
    const Real &uu3_l = prim_l(IVZ,i);
    const Real &bb2_l = bb(k,j,i);
    const Real &bb3_l = prim_l(IBY,i);
    const Real &bb1_l = prim_l(IBZ,i);

    // Extract right primitives
    const Real &rho_r = prim_r(IDN,i);
    const Real &pgas_r = prim_r(IPR,i);
    const Real &uu1_r = prim_r(IVX,i);
    const Real &uu2_r = prim_r(IVY,i);
    const Real &uu3_r = prim_r(IVZ,i);
    const Real &bb2_r = bb(k,j,i);
    const Real &bb3_r = prim_r(IBY,i);
    const Real &bb1_r = prim_r(IBZ,i);

    // Calculate 4-velocity in left state
    Real ucon_l[4], ucov_l[4];
    Real tmp = g_11*SQR(uu1_l) + 2.0*g_12*uu1_l*uu2_l + 2.0*g_13*uu1_l*uu3_l
               + g_22*SQR(uu2_l) + 2.0*g_23*uu2_l*uu3_l
               + g_33*SQR(uu3_l);
    Real gamma_l = std::sqrt(1.0 + tmp);
    ucon_l[0] = gamma_l / alpha;
    ucon_l[1] = uu1_l - alpha * gamma_l * g01;
    ucon_l[2] = uu2_l - alpha * gamma_l * g02;
    ucon_l[3] = uu3_l - alpha * gamma_l * g03;
    ucov_l[0] = g_00*ucon_l[0] + g_01*ucon_l[1] + g_02*ucon_l[2] + g_03*ucon_l[3];
    ucov_l[1] = g_10*ucon_l[0] + g_11*ucon_l[1] + g_12*ucon_l[2] + g_13*ucon_l[3];
    ucov_l[2] = g_20*ucon_l[0] + g_21*ucon_l[1] + g_22*ucon_l[2] + g_23*ucon_l[3];
    ucov_l[3] = g_30*ucon_l[0] + g_31*ucon_l[1] + g_32*ucon_l[2] + g_33*ucon_l[3];

    // Calculate 4-velocity in right state
    Real ucon_r[4], ucov_r[4];
    tmp = g_11*SQR(uu1_r) + 2.0*g_12*uu1_r*uu2_r + 2.0*g_13*uu1_r*uu3_r
          + g_22*SQR(uu2_r) + 2.0*g_23*uu2_r*uu3_r
          + g_33*SQR(uu3_r);
    Real gamma_r = std::sqrt(1.0 + tmp);
    ucon_r[0] = gamma_r / alpha;
    ucon_r[1] = uu1_r - alpha * gamma_r * g01;
    ucon_r[2] = uu2_r - alpha * gamma_r * g02;
    ucon_r[3] = uu3_r - alpha * gamma_r * g03;
    ucov_r[0] = g_00*ucon_r[0] + g_01*ucon_r[1] + g_02*ucon_r[2] + g_03*ucon_r[3];
    ucov_r[1] = g_10*ucon_r[0] + g_11*ucon_r[1] + g_12*ucon_r[2] + g_13*ucon_r[3];
    ucov_r[2] = g_20*ucon_r[0] + g_21*ucon_r[1] + g_22*ucon_r[2] + g_23*ucon_r[3];
    ucov_r[3] = g_30*ucon_r[0] + g_31*ucon_r[1] + g_32*ucon_r[2] + g_33*ucon_r[3];

    // Calculate 4-magnetic field in left state
    Real bcon_l[4], bcov_l[4];
    bcon_l[0] = ucon_l[0] * (g_01*bb1_l + g_02*bb2_l + g_03*bb3_l)
                + ucon_l[1] * (g_11*bb1_l + g_12*bb2_l + g_13*bb3_l)
                + ucon_l[2] * (g_21*bb1_l + g_22*bb2_l + g_23*bb3_l)
                + ucon_l[3] * (g_31*bb1_l + g_32*bb2_l + g_33*bb3_l);
    bcon_l[1] = (bb1_l + bcon_l[0] * ucon_l[1]) / ucon_l[0];
    bcon_l[2] = (bb2_l + bcon_l[0] * ucon_l[2]) / ucon_l[0];
    bcon_l[3] = (bb3_l + bcon_l[0] * ucon_l[3]) / ucon_l[0];
    bcov_l[0] = g_00*bcon_l[0] + g_01*bcon_l[1] + g_02*bcon_l[2] + g_03*bcon_l[3];
    bcov_l[1] = g_10*bcon_l[0] + g_11*bcon_l[1] + g_12*bcon_l[2] + g_13*bcon_l[3];
    bcov_l[2] = g_20*bcon_l[0] + g_21*bcon_l[1] + g_22*bcon_l[2] + g_23*bcon_l[3];
    bcov_l[3] = g_30*bcon_l[0] + g_31*bcon_l[1] + g_32*bcon_l[2] + g_33*bcon_l[3];
    Real b_sq_l = bcon_l[0]*bcov_l[0] + bcon_l[1]*bcov_l[1] + bcon_l[2]*bcov_l[2]
                  + bcon_l[3]*bcov_l[3];

    // Calculate 4-magnetic field in right state
    Real bcon_r[4], bcov_r[4];
    bcon_r[0] = ucon_r[0] * (g_01*bb1_r + g_02*bb2_r + g_03*bb3_r)
                + ucon_r[1] * (g_11*bb1_r + g_12*bb2_r + g_13*bb3_r)
                + ucon_r[2] * (g_21*bb1_r + g_22*bb2_r + g_23*bb3_r)
                + ucon_r[3] * (g_31*bb1_r + g_32*bb2_r + g_33*bb3_r);
    bcon_r[1] = (bb1_r + bcon_r[0] * ucon_r[1]) / ucon_r[0];
    bcon_r[2] = (bb2_r + bcon_r[0] * ucon_r[2]) / ucon_r[0];
    bcon_r[3] = (bb3_r + bcon_r[0] * ucon_r[3]) / ucon_r[0];
    bcov_r[0] = g_00*bcon_r[0] + g_01*bcon_r[1] + g_02*bcon_r[2] + g_03*bcon_r[3];
    bcov_r[1] = g_10*bcon_r[0] + g_11*bcon_r[1] + g_12*bcon_r[2] + g_13*bcon_r[3];
    bcov_r[2] = g_20*bcon_r[0] + g_21*bcon_r[1] + g_22*bcon_r[2] + g_23*bcon_r[3];
    bcov_r[3] = g_30*bcon_r[0] + g_31*bcon_r[1] + g_32*bcon_r[2] + g_33*bcon_r[3];
    Real b_sq_r = bcon_r[0]*bcov_r[0] + bcon_r[1]*bcov_r[1] + bcon_r[2]*bcov_r[2]
                  + bcon_r[3]*bcov_r[3];

    // Calculate wavespeeds in left state
    Real lambda_p_l, lambda_m_l;
    Real wgas_l = rho_l + gamma_adi/(gamma_adi-1.0) * pgas_l;
    pmb->peos->FastMagnetosonicSpeedsGR(wgas_l, pgas_l, ucon_l[0], ucon_l[IVY], b_sq_l,
                                        g00, g02, g22, &lambda_p_l, &lambda_m_l);

    // Calculate wavespeeds in right state
    Real lambda_p_r, lambda_m_r;
    Real wgas_r = rho_r + gamma_adi/(gamma_adi-1.0) * pgas_r;
    pmb->peos->FastMagnetosonicSpeedsGR(wgas_r, pgas_r, ucon_r[0], ucon_r[IVY], b_sq_r,
                                        g00, g02, g22, &lambda_p_r, &lambda_m_r);

    // Calculate extremal wavespeeds
    Real lambda_l = std::min(lambda_m_l, lambda_m_r);
    Real lambda_r = std::max(lambda_p_l, lambda_p_r);

    // Calculate conserved quantities in L region
    // (rho u^0, T^0_\mu, and B^j = *F^{j0}, where j != IVY)
    Real cons_l[NWAVE];
    Real wtot_l = wgas_l + b_sq_l;
    Real ptot_l = pgas_l + 0.5*b_sq_l;
    cons_l[IDN] = rho_l * ucon_l[0];
    cons_l[IEN] = wtot_l * ucon_l[0] * ucov_l[0] - bcon_l[0] * bcov_l[0] + ptot_l;
    cons_l[IVX] = wtot_l * ucon_l[0] * ucov_l[1] - bcon_l[0] * bcov_l[1];
    cons_l[IVY] = wtot_l * ucon_l[0] * ucov_l[2] - bcon_l[0] * bcov_l[2];
    cons_l[IVZ] = wtot_l * ucon_l[0] * ucov_l[3] - bcon_l[0] * bcov_l[3];
    cons_l[IBY] = bcon_l[IVZ] * ucon_l[0] - bcon_l[0] * ucon_l[IVZ];
    cons_l[IBZ] = bcon_l[IVX] * ucon_l[0] - bcon_l[0] * ucon_l[IVX];

    // Calculate fluxes in L region
    // (rho u^i, T^i_\mu, and *F^{ji}, where i = IVY and j != IVY)
    Real flux_l[NWAVE];
    flux_l[IDN] = rho_l * ucon_l[IVY];
    flux_l[IEN] = wtot_l * ucon_l[IVY] * ucov_l[0] - bcon_l[IVY] * bcov_l[0];
    flux_l[IVX] = wtot_l * ucon_l[IVY] * ucov_l[1] - bcon_l[IVY] * bcov_l[1];
    flux_l[IVY] = wtot_l * ucon_l[IVY] * ucov_l[2] - bcon_l[IVY] * bcov_l[2];
    flux_l[IVZ] = wtot_l * ucon_l[IVY] * ucov_l[3] - bcon_l[IVY] * bcov_l[3];
    flux_l[IVY] += ptot_l;
    flux_l[IBY] = bcon_l[IVZ] * ucon_l[IVY] - bcon_l[IVY] * ucon_l[IVZ];
    flux_l[IBZ] = bcon_l[IVX] * ucon_l[IVY] - bcon_l[IVY] * ucon_l[IVX];

    // Calculate conserved quantities in R region
    // (rho u^0, T^0_\mu, and B^j = *F^{j0}, where j != IVY)
    Real cons_r[NWAVE];
    Real wtot_r = wgas_r + b_sq_r;
    Real ptot_r = pgas_r + 0.5*b_sq_r;
    cons_r[IDN] = rho_r * ucon_r[0];
    cons_r[IEN] = wtot_r * ucon_r[0] * ucov_r[0] - bcon_r[0] * bcov_r[0] + ptot_r;
    cons_r[IVX] = wtot_r * ucon_r[0] * ucov_r[1] - bcon_r[0] * bcov_r[1];
    cons_r[IVY] = wtot_r * ucon_r[0] * ucov_r[2] - bcon_r[0] * bcov_r[2];
    cons_r[IVZ] = wtot_r * ucon_r[0] * ucov_r[3] - bcon_r[0] * bcov_r[3];
    cons_r[IBY] = bcon_r[IVZ] * ucon_r[0] - bcon_r[0] * ucon_r[IVZ];
    cons_r[IBZ] = bcon_r[IVX] * ucon_r[0] - bcon_r[0] * ucon_r[IVX];

    // Calculate fluxes in R region
    // (rho u^i, T^i_\mu, and *F^{ji}, where i = IVY and j != IVY)
    Real flux_r[NWAVE];
    flux_r[IDN] = rho_r * ucon_r[IVY];
    flux_r[IEN] = wtot_r * ucon_r[IVY] * ucov_r[0] - bcon_r[IVY] * bcov_r[0];
    flux_r[IVX] = wtot_r * ucon_r[IVY] * ucov_r[1] - bcon_r[IVY] * bcov_r[1];
    flux_r[IVY] = wtot_r * ucon_r[IVY] * ucov_r[2] - bcon_r[IVY] * bcov_r[2];
    flux_r[IVZ] = wtot_r * ucon_r[IVY] * ucov_r[3] - bcon_r[IVY] * bcov_r[3];
    flux_r[IVY] += ptot_r;
    flux_r[IBY] = bcon_r[IVZ] * ucon_r[IVY] - bcon_r[IVY] * ucon_r[IVZ];
    flux_r[IBZ] = bcon_r[IVX] * ucon_r[IVY] - bcon_r[IVY] * ucon_r[IVX];

    // Calculate fluxes in HLL region
    Real flux_hll[NWAVE];
    for (int n = 0; n < NWAVE; ++n) {
      flux_hll[n] = (lambda_r*flux_l[n] - lambda_l*flux_r[n]
                     + lambda_r*lambda_l * (cons_r[n] - cons_l[n]))
                    / (lambda_r-lambda_l);
    }

    // Determine region of wavefan
    Real *flux_interface;
    if (lambda_l >= 0.0) {  // L region
      flux_interface = flux_l;
    } else if (lambda_r <= 0.0) { // R region
      flux_interface = flux_r;
    } else {  // HLL region
      flux_interface = flux_hll;
    }

    // Set fluxes
    for (int n = 0; n < NHYDRO; ++n) {
      flux(n,k,j,i) = flux_interface[n];
    }
    ey(k,j,i) = -flux_interface[IBY];
    ez(k,j,i) = flux_interface[IBZ];
  }
#endif  // GENERAL_RELATIVITY
  return;
}<|MERGE_RESOLUTION|>--- conflicted
+++ resolved
@@ -63,45 +63,26 @@
 //   otherwise implements HLLE algorithm similar to that of fluxcalc() in step_ch.c in
 //       Harm
 
-<<<<<<< HEAD
 void Hydro::RiemannSolver(const int k, const int j, const int il, const int iu,
-    const int ivx, const AthenaArray<Real> &bb, AthenaArray<Real> &prim_l,
-    AthenaArray<Real> &prim_r, AthenaArray<Real> &flux, AthenaArray<Real> &ey,
-    AthenaArray<Real> &ez, AthenaArray<Real> &wct, const AthenaArray<Real> &dxw) {
-
+                          const int ivx, const AthenaArray<Real> &bb,
+                          AthenaArray<Real> &prim_l, AthenaArray<Real> &prim_r,
+                          AthenaArray<Real> &flux,
+                          AthenaArray<Real> &ey, AthenaArray<Real> &ez,
+                          AthenaArray<Real> &wct, const AthenaArray<Real> &dxw) {
   Real dt = pmy_block->pmy_mesh->dt;
-
-  if (GENERAL_RELATIVITY and ivx == IVY and pmy_block->pcoord->IsPole(j)) {
+  if (GENERAL_RELATIVITY && ivx == IVY && pmy_block->pcoord->IsPole(j)) {
     HLLENonTransforming(pmy_block, k, j, il, iu, bb, g_, gi_, prim_l, prim_r, flux, ey,
-        ez);
+                        ez);
   } else {
-    HLLDTransforming(pmy_block, k, j, il, iu, ivx, bb, bb_normal_, lambdas_p_l_,
-        lambdas_m_l_, lambdas_p_r_, lambdas_m_r_, g_, gi_, prim_l, prim_r, cons_, flux,
-        ey, ez);
+    HLLDTransforming(pmy_block, k, j, il, iu, ivx, bb, bb_normal_,
+                     lambdas_p_l_, lambdas_m_l_, lambdas_p_r_, lambdas_m_r_,
+                     g_, gi_,
+                     prim_l, prim_r, cons_, flux,
+                     ey, ez);
   }
   for(int i=il; i<=iu; ++i) {
     wct(k,j,i) = GetWeightForCT(flux(IDN,k,j,i), prim_l(IDN,i), prim_r(IDN,i), dxw(i),
-        dt);
-=======
-void Hydro::RiemannSolver(const int kl, const int ku, const int jl, const int ju,
-                          const int il, const int iu, const int ivx,
-                          const AthenaArray<Real> &bb,
-                          AthenaArray<Real> &prim_l, AthenaArray<Real> &prim_r,
-                          AthenaArray<Real> &flux,
-                          AthenaArray<Real> &ey, AthenaArray<Real> &ez) {
-  for (int k=kl; k<=ku; ++k) {
-    for (int j=jl; j<=ju; ++j) {
-      if (GENERAL_RELATIVITY && ivx == IVY && pmy_block->pcoord->IsPole(j)) {
-        HLLENonTransforming(pmy_block, k, j, il, iu, bb, g_, gi_, prim_l, prim_r, flux,
-                            ey, ez);
-      } else {
-        HLLDTransforming(pmy_block, k, j, il, iu, ivx, bb, bb_normal_, lambdas_p_l_,
-                         lambdas_m_l_, lambdas_p_r_, lambdas_m_r_,
-                         g_, gi_, prim_l, prim_r, cons_,
-                         flux, ey, ez);
-      }
-    }
->>>>>>> 19feab23
+                                dt);
   }
   return;
 }
@@ -1024,20 +1005,13 @@
 //   derived from RiemannSolver() in hlle_mhd_rel_no_transform.cpp assuming ivx = IVY
 //   same function as in hlle_mhd_rel.cpp
 
-<<<<<<< HEAD
-static void HLLENonTransforming(MeshBlock *pmb, const int k, const int j, const int il,
-    const int iu, const AthenaArray<Real> &bb, AthenaArray<Real> &g,
-    AthenaArray<Real> &gi, AthenaArray<Real> &prim_l, AthenaArray<Real> &prim_r,
-    AthenaArray<Real> &flux, AthenaArray<Real> &ey, AthenaArray<Real> &ez) {
-=======
 static void HLLENonTransforming(MeshBlock *pmb, const int k, const int j,
                                 const int il, const int iu,
                                 const AthenaArray<Real> &bb,
                                 AthenaArray<Real> &g, AthenaArray<Real> &gi,
                                 AthenaArray<Real> &prim_l, AthenaArray<Real> &prim_r,
                                 AthenaArray<Real> &flux,
-                                AthenaArray<Real> &ey, AthenaArray<Real> &ez)
->>>>>>> 19feab23
+                                AthenaArray<Real> &ey, AthenaArray<Real> &ez) {
 #if GENERAL_RELATIVITY
   // Extract ratio of specific heats
   const Real gamma_adi = pmb->peos->GetGamma();
@@ -1133,7 +1107,7 @@
                 + ucon_r[3] * (g_31*bb1_r + g_32*bb2_r + g_33*bb3_r);
     bcon_r[1] = (bb1_r + bcon_r[0] * ucon_r[1]) / ucon_r[0];
     bcon_r[2] = (bb2_r + bcon_r[0] * ucon_r[2]) / ucon_r[0];
-    bcon_r[3] = (bb3_r + bcon_r[0] * ucon_r[3]) / ucon_r[0];
+    bcon_r[3] = (bb3_r + bcon_r[0] * ucon_rl[3]) / ucon_r[0];
     bcov_r[0] = g_00*bcon_r[0] + g_01*bcon_r[1] + g_02*bcon_r[2] + g_03*bcon_r[3];
     bcov_r[1] = g_10*bcon_r[0] + g_11*bcon_r[1] + g_12*bcon_r[2] + g_13*bcon_r[3];
     bcov_r[2] = g_20*bcon_r[0] + g_21*bcon_r[1] + g_22*bcon_r[2] + g_23*bcon_r[3];
