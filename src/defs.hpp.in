#ifndef DEFINITIONS_HPP
#define DEFINITIONS_HPP
//========================================================================================
// Athena++ astrophysical MHD code
// Copyright(C) 2014 James M. Stone <jmstone@princeton.edu> and other code contributors
// Licensed under the 3-clause BSD License, see LICENSE file for details
//========================================================================================
//! \file defs.hpp.in
//  \brief Template file for defs.hpp.  When the configure.py script is run, a new
//  defs.hpp file will be created (overwriting the last) from this template.  This new
//  file contains Athena++ specific cpp macros and definitions set by configure.

//----------------------------------------------------------------------------------------
// macros which define physics and algorithms

// problem generator
#define PROBLEM_GENERATOR "@PROBLEM@"

// coordinate system
#define COORDINATE_SYSTEM "@COORDINATE_SYSTEM@"

// non-barotropic equation of state (i.e. P not simply a func of rho)? default=1 (true)
#define NON_BAROTROPIC_EOS @NON_BAROTROPIC_EOS@

// Riemann solver
#define RIEMANN_SOLVER "@RSOLVER@"

// spatial reconstruction algorithm
#define RECONSTRUCTION_METHOD "@RECONSTRUCT@"

// hydro time-integration algorithm
#define HYDRO_TIME_INTEGRATOR "@HYDRO_INTEGRATOR@"

// include magnetic fields? default=0 (false)
#define MAGNETIC_FIELDS_ENABLED @MAGNETIC_FIELDS_ENABLED@

<<<<<<< HEAD
=======
// include self gravity? default=0 (false)
#define SELF_GRAVITY_ENABLED @SELF_GRAVITY_ENABLED@

>>>>>>> c2744fe4
// make use of FFT? default=0 (false)
#define FFT_ENABLED @FFT_ENABLED@

#define @FFT_DEFINE@

// include radiative transfer? default=0 (false)
#define RADIATION_ENABLED 0

// enable special or general relativity? default=0 (false)
#define RELATIVISTIC_DYNAMICS @RELATIVISTIC_DYNAMICS@

// enable general relativity? default=0 (false)
#define GENERAL_RELATIVITY @GENERAL_RELATIVITY@

// enable GR frame transformations? default=0 (false)
#define FRAME_TRANSFORMATIONS @FRAME_TRANSFORMATIONS@

// MPI parallelization (MPI_PARALLEL or NOT_MPI_PARALLEL)
#define @MPI_OPTION@

// openMP parallelization (OPENMP_PARALLEL or NOT_OPENMP_PARALLEL)
#define @OPENMP_OPTION@

// HDF5 output (HDF5OUTPUT or NO_HDF5OUTPUT)
#define @HDF5_OPTION@

// compiler options
#define COMPILED_WITH "@COMPILER_CHOICE@"
#define COMPILER_COMMAND "@COMPILER_COMMAND@"
#define COMPILED_WITH_OPTIONS "@COMPILER_FLAGS@"

//----------------------------------------------------------------------------------------
// macros associated with numerical algorithm (rarely modified)

#define NHYDRO @NHYDRO_VARIABLES@
#define NFIELD @NFIELD_VARIABLES@
#define NWAVE @NWAVE_VALUE@
#define NGHOST 2
#define MAX_NSTEP 4

//----------------------------------------------------------------------------------------
// general purpose macros (never modified)

#define PI 3.1415926535897932
#define SQRT2 1.4142135623730951
#define ONE_OVER_SQRT2 0.7071067811865475
#define ONE_3RD 0.3333333333333333
#define TWO_3RD 0.6666666666666667
#define TINY_NUMBER 1.0e-20
#define HUGE_NUMBER 1.0e+36
#define SQR(x) ( (x)*(x) )
#define SIGN(x) ( ((x) < 0.0) ? -1.0 : 1.0 )

#endif<|MERGE_RESOLUTION|>--- conflicted
+++ resolved
@@ -34,12 +34,9 @@
 // include magnetic fields? default=0 (false)
 #define MAGNETIC_FIELDS_ENABLED @MAGNETIC_FIELDS_ENABLED@
 
-<<<<<<< HEAD
-=======
 // include self gravity? default=0 (false)
 #define SELF_GRAVITY_ENABLED @SELF_GRAVITY_ENABLED@
 
->>>>>>> c2744fe4
 // make use of FFT? default=0 (false)
 #define FFT_ENABLED @FFT_ENABLED@
 
