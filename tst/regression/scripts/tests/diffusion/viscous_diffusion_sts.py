--- conflicted
+++ resolved
@@ -3,36 +3,18 @@
 # in v is tested.  Expected 1st order conv. for STS.
 
 # Modules
-<<<<<<< HEAD
-import logging
-import scripts.utils.athena as athena
-import numpy as np
-import sys
-sys.path.insert(0, '../../vis/python')
-import athena_read  # noqa
-athena_read.check_nan_flag = True
-logger = logging.getLogger('athena' + __name__[7:])  # set logger name based on module
-=======
 # (needed for global variables modified in run_tests.py, even w/o athena.run(), etc.)
 import scripts.utils.athena as athena  # noqa
 import scripts.tests.diffusion.viscous_diffusion as viscous_diffusion
->>>>>>> 1a364581
+import logging
 
 viscous_diffusion.method = 'STS'
 viscous_diffusion.rate_tols = [-0.99]
+viscous_diffusion.logger = logging.getLogger('athena' + __name__[7:])
 
-<<<<<<< HEAD
-def prepare(**kwargs):
-    logger.debug('Running test ' + __name__)
-    athena.configure('sts',
-                     prob='visc',
-                     eos='isothermal')
-    athena.make()
-=======
 
 def prepare(*args, **kwargs):
     return viscous_diffusion.prepare('sts', *args, **kwargs)
->>>>>>> 1a364581
 
 
 def run(**kwargs):
@@ -40,39 +22,4 @@
 
 
 def analyze():
-<<<<<<< HEAD
-    res = [64, 128]
-    l1ERROR = []
-
-    for n in res:
-        x1v, v2 = athena_read.tab("bin/visc"+str(n)+".block0.out2.00001.tab", raw=True,
-                                  dimensions=1)
-
-        # initial conditions
-        v0 = 1.e-6
-        nu = 0.25
-        t0 = 0.5
-        sigma = np.sqrt(2.*nu*t0)
-
-        dx1 = 8./len(x1v)
-        analytic = ((v0/np.sqrt(2.*np.pi*sigma**2.))
-                    * (1./np.sqrt(1.+(2.*nu*t0/sigma**2.)))
-                    * np.exp(-(x1v**2.)
-                    / (2.*sigma**2.*(1.+(2.*nu*t0/sigma**2.)))))
-        l1ERROR.append(sum(np.absolute(v2-analytic)*dx1))
-
-    # estimate L1 convergence
-    conv = np.diff(np.log(np.array(l1ERROR)))/np.diff(np.log(np.array(res)))
-    logger.info('[Viscous Diffusion STS]: Convergence order = {}'.format(conv))
-
-    flag = True
-    if conv > -0.99:
-        logger.warning('[Viscous Diffusion STS]: Scheme NOT Converging at ~1st order.')
-        flag = False
-    else:
-        logger.info('[Viscous Diffusion STS]: Scheme Converging at ~1st order.')
-
-    return flag
-=======
-    return viscous_diffusion.analyze()
->>>>>>> 1a364581
+    return viscous_diffusion.analyze()